--- conflicted
+++ resolved
@@ -27,11 +27,7 @@
 
     def process_single(self, item: Dict[str, Any]) -> Any:
         chain = self._prepare_llm_input| self.llm | self.output_parser
-<<<<<<< HEAD
-        return chain.invoke([item])
-=======
         return chain.invoke([item]) 
->>>>>>> b7a13679
     
     def _process_single_token_batch(self, token_batch: List[Dict[str, Any]]) -> List[Any]:
         chain = self._prepare_llm_input| self.llm | self.output_parser
